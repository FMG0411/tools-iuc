<?xml version="1.0"?>
<tool_dependency>
    <package name="python" version="2.7.10">
        <repository name="package_python_2_7_10" owner="iuc" prior_installation_required="True" />
    </package>
    <package name="python_pillow" version="2.7">
        <repository name="package_python_2_7_pillow_2_7" owner="iuc" prior_installation_required="True" />
    </package>
    <package name="python_reportlab" version="3.1.44">
        <install version="1.0">
            <actions>
                <action type="setup_python_environment">
                   <repository name="package_python_2_7_10" owner="iuc">
                       <package name="python" version="2.7.10" />
                   </repository>
                   <repository name="package_python_2_7_pillow_2_7" owner="iuc">
                       <package name="python_pillow" version="2.7" />
                   </repository>
<<<<<<< HEAD
                    <!-- allow downloading and installing an Python package from https://pypi.org/ -->
                    <package md5sum="34f13c50b416c6bea12e3d8cb23ec7d7">https://pypi.python.org/packages/source/r/reportlab/reportlab-3.1.44.tar.gz</package>
=======
                    <package sha256sum="f6c22e4afefd1aed0e85f1c1216eee5e74d2eb77d53963feab0172b321b636d5">
                        https://depot.galaxyproject.org/software/reportlab/reportlab_3.1.44_src_all.tar.gz
                    </package>
>>>>>>> 09872476
                </action>
                <action type="set_environment">
                    <environment_variable action="prepend_to" name="PYTHONPATH">$INSTALL_DIR</environment_variable>
                    <environment_variable action="set_to" name="PYTHONPATH_REPORTLAB">$INSTALL_DIR</environment_variable>
                    <environment_variable action="set_to" name="PATH_REPORTLAB">$INSTALL_DIR/bin</environment_variable>
                    <environment_variable action="set_to" name="REPORTLAB_ROOT_DIR">$INSTALL_DIR</environment_variable>
                </action>
            </actions>
        </install>
        <readme>
            The ReportLab Toolkit.
        </readme>
    </package>
</tool_dependency><|MERGE_RESOLUTION|>--- conflicted
+++ resolved
@@ -16,14 +16,9 @@
                    <repository name="package_python_2_7_pillow_2_7" owner="iuc">
                        <package name="python_pillow" version="2.7" />
                    </repository>
-<<<<<<< HEAD
-                    <!-- allow downloading and installing an Python package from https://pypi.org/ -->
-                    <package md5sum="34f13c50b416c6bea12e3d8cb23ec7d7">https://pypi.python.org/packages/source/r/reportlab/reportlab-3.1.44.tar.gz</package>
-=======
                     <package sha256sum="f6c22e4afefd1aed0e85f1c1216eee5e74d2eb77d53963feab0172b321b636d5">
                         https://depot.galaxyproject.org/software/reportlab/reportlab_3.1.44_src_all.tar.gz
                     </package>
->>>>>>> 09872476
                 </action>
                 <action type="set_environment">
                     <environment_variable action="prepend_to" name="PYTHONPATH">$INSTALL_DIR</environment_variable>
