<tool_dependency>
    <package name="zlib" version="1.2.8">
        <repository name="package_zlib_1_2_8" owner="iuc" prior_installation_required="True" />
    </package>
    <package name="perl" version="5.18.1">
        <repository name="package_perl_5_18" owner="iuc" prior_installation_required="True" />
    </package>

    <package name="openssl" version="1.0">
        <install version="1.0">
            <actions>
<<<<<<< HEAD
                <action type="download_by_url" sha256sum="6707b149d485b849d3c313dc5a73d3441fb0d18b4111f2289b488d0b0667269c">https://depot.galaxyproject.org/software/6707b149d485b849d3c313dc5a73d3441fb0d18b4111f2289b488d0b0667269c</action>

=======
                <action type="download_by_url" sha256sum="6707b149d485b849d3c313dc5a73d3441fb0d18b4111f2289b488d0b0667269c">https://www.openssl.org/source/openssl-1.0.2a.tar.gz</action>
                
>>>>>>> 5eb47516
                <action type="set_environment_for_install">
                    <repository name="package_zlib_1_2_8" owner="iuc">
                        <package name="zlib" version="1.2.8" />
                    </repository>
                    <repository name="package_perl_5_18" owner="iuc">
                        <package name="perl" version="5.18.1" />
                    </repository>
                </action>

                <action type="shell_command">./config --prefix=$INSTALL_DIR shared</action>
                <!-- delete unused man pages, that will result in an error due to an bug in some perl libraries
                    https://bugs.archlinux.org/task/35868
                -->
                <action type="shell_command">rm ./doc/apps/cms.pod</action>
                <action type="shell_command">rm ./doc/apps/smime.pod</action>
                <action type="shell_command">rm ./doc/crypto/X509_STORE_CTX_get_error.pod</action>
                <action type="shell_command">rm ./doc/ssl/SSL_accept.pod</action>
                <action type="shell_command">rm ./doc/ssl/SSL_clear.pod</action>
                <action type="shell_command">rm ./doc/ssl/SSL_COMP_add_compression_method.pod</action>
                <action type="shell_command">rm ./doc/ssl/SSL_connect.pod</action>
                <action type="shell_command">rm ./doc/ssl/SSL_CTX_add_session.pod</action>
                <action type="shell_command">rm ./doc/ssl/SSL_CTX_load_verify_locations.pod</action>
                <action type="shell_command">rm ./doc/ssl/SSL_CTX_set_client_CA_list.pod</action>
                <action type="shell_command">rm ./doc/ssl/SSL_CTX_set_session_id_context.pod</action>
                <action type="shell_command">rm ./doc/ssl/SSL_CTX_set_ssl_version.pod</action>
                <action type="shell_command">rm ./doc/ssl/SSL_CTX_use_psk_identity_hint.pod</action>
                <action type="shell_command">rm ./doc/ssl/SSL_do_handshake.pod</action>
                <action type="shell_command">rm ./doc/ssl/SSL_read.pod</action>
                <action type="shell_command">rm ./doc/ssl/SSL_session_reused.pod</action>
                <action type="shell_command">rm ./doc/ssl/SSL_set_fd.pod</action>
                <action type="shell_command">rm ./doc/ssl/SSL_set_session.pod</action>
                <action type="shell_command">rm ./doc/ssl/SSL_shutdown.pod</action>
                <action type="shell_command">rm ./doc/ssl/SSL_write.pod</action>

                <action type="make_install" />
                <action type="set_environment">
                    <environment_variable name="PATH" action="prepend_to">$INSTALL_DIR/bin</environment_variable>
                    <environment_variable name="LIBRARY_PATH" action="prepend_to">$INSTALL_DIR/lib</environment_variable>
                    <environment_variable name="LD_LIBRARY_PATH" action="prepend_to">$INSTALL_DIR/lib</environment_variable>
                    <environment_variable name="OPENSSL_ROOT_DIR" action="set_to">$INSTALL_DIR</environment_variable>
                    <environment_variable name="C_INCLUDE_PATH" action="prepend_to">$INSTALL_DIR/include</environment_variable>
                    <environment_variable name="CPLUS_INCLUDE_PATH" action="prepend_to">$INSTALL_DIR/include</environment_variable>
                    <environment_variable name="PKG_CONFIG_PATH" action="prepend_to">$INSTALL_DIR/lib/pkgconfig</environment_variable>
                </action>
            </actions>
        </install>
        <readme>
            The OpenSSL Project is a collaborative effort to develop a robust, commercial-grade, full-featured, and Open Source toolkit implementing the Secure Sockets Layer (SSL v2/v3) and Transport Layer Security (TLS v1) protocols as well as a full-strength general purpose cryptography library.
            The project is managed by a worldwide community of volunteers that use the Internet to communicate, plan, and develop the OpenSSL toolkit and its related documentation.

            https://www.openssl.org/
        </readme>
    </package>
</tool_dependency><|MERGE_RESOLUTION|>--- conflicted
+++ resolved
@@ -9,13 +9,7 @@
     <package name="openssl" version="1.0">
         <install version="1.0">
             <actions>
-<<<<<<< HEAD
                 <action type="download_by_url" sha256sum="6707b149d485b849d3c313dc5a73d3441fb0d18b4111f2289b488d0b0667269c">https://depot.galaxyproject.org/software/6707b149d485b849d3c313dc5a73d3441fb0d18b4111f2289b488d0b0667269c</action>
-
-=======
-                <action type="download_by_url" sha256sum="6707b149d485b849d3c313dc5a73d3441fb0d18b4111f2289b488d0b0667269c">https://www.openssl.org/source/openssl-1.0.2a.tar.gz</action>
-                
->>>>>>> 5eb47516
                 <action type="set_environment_for_install">
                     <repository name="package_zlib_1_2_8" owner="iuc">
                         <package name="zlib" version="1.2.8" />
