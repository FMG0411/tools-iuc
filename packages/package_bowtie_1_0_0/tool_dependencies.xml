<tool_dependency>
    <package name="bowtie" version="1.0.0">
        <install version="1.0">
            <actions>
<<<<<<< HEAD
                <action type="download_by_url" sha256="818a4b8bbcb50878a8b1b9f71b4274d242ab46bf860c74676e98dec1d0248821">http://downloads.sourceforge.net/project/bowtie-bio/bowtie/1.0.0/bowtie-1.0.0-src.zip</action>
=======
                <action type="download_by_url">https://downloads.sourceforge.net/project/bowtie-bio/bowtie/1.0.0/bowtie-1.0.0-src.zip</action>
>>>>>>> 8eda935a
                <action type="shell_command">make</action>
                <action type="move_file">
                    <source>bowtie</source>
                    <destination>$INSTALL_DIR/bin</destination>
                </action>
                <action type="move_file">
                    <source>bowtie-build</source>
                    <destination>$INSTALL_DIR/bin</destination>
                </action>
                <action type="move_file">
                    <source>bowtie-inspect</source>
                    <destination>$INSTALL_DIR/bin</destination>
                </action>
                <action type="set_environment">
                    <environment_variable name="PATH" action="prepend_to">$INSTALL_DIR/bin</environment_variable>
                </action>
            </actions>
        </install>
        <readme>
Compiling Bowtie requires libpthread to be present on your system.
        </readme>
    </package>
</tool_dependency><|MERGE_RESOLUTION|>--- conflicted
+++ resolved
@@ -2,11 +2,7 @@
     <package name="bowtie" version="1.0.0">
         <install version="1.0">
             <actions>
-<<<<<<< HEAD
-                <action type="download_by_url" sha256="818a4b8bbcb50878a8b1b9f71b4274d242ab46bf860c74676e98dec1d0248821">http://downloads.sourceforge.net/project/bowtie-bio/bowtie/1.0.0/bowtie-1.0.0-src.zip</action>
-=======
-                <action type="download_by_url">https://downloads.sourceforge.net/project/bowtie-bio/bowtie/1.0.0/bowtie-1.0.0-src.zip</action>
->>>>>>> 8eda935a
+                <action type="download_by_url" sha256="818a4b8bbcb50878a8b1b9f71b4274d242ab46bf860c74676e98dec1d0248821">https://downloads.sourceforge.net/project/bowtie-bio/bowtie/1.0.0/bowtie-1.0.0-src.zip</action>
                 <action type="shell_command">make</action>
                 <action type="move_file">
                     <source>bowtie</source>
