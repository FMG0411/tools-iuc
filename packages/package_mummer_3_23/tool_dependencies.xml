--- conflicted
+++ resolved
@@ -2,11 +2,7 @@
     <package name="mummer" version="3.23">
         <install version="1.0">
             <actions>
-<<<<<<< HEAD
-                <action type="download_by_url" sha256="818a4b8bbcb50878a8b1b9f71b4274d242ab46bf860c74676e98dec1d0248821">http://sourceforge.net/projects/mummer/files/mummer/3.23/MUMmer3.23.tar.gz</action>
-=======
-                <action type="download_by_url">https://sourceforge.net/projects/mummer/files/mummer/3.23/MUMmer3.23.tar.gz</action>
->>>>>>> 8eda935a
+                <action type="download_by_url" sha256="818a4b8bbcb50878a8b1b9f71b4274d242ab46bf860c74676e98dec1d0248821">https://sourceforge.net/projects/mummer/files/mummer/3.23/MUMmer3.23.tar.gz</action>
                 <action type="move_directory_files">
                     <source_directory>.</source_directory>
                     <destination_directory>$INSTALL_DIR</destination_directory>
@@ -21,12 +17,12 @@
             </actions>
         </install>
         <readme>
-MUMmer is a system for rapidly aligning entire genomes, whether in complete or draft form. 
+MUMmer is a system for rapidly aligning entire genomes, whether in complete or draft form.
 For example, MUMmer 3.0 can find all 20-basepair or longer exact matches between a pair of 5-megabase genomes in 13.7 seconds,
 using 78 MB of memory, on a 2.4 GHz Linux desktop computer. MUMmer can also align incomplete genomes; it can easily handle the 100s or 1000s
 of contigs from a shotgun sequencing project, and will align them to another set of contigs or a genome using the NUCmer program included with the system.
 If the species are too divergent for a DNA sequence alignment to detect similarity, then the PROmer program can generate
-alignments based upon the six-frame translations of both input sequences. 
+alignments based upon the six-frame translations of both input sequences.
 
 http://mummer.sourceforge.net/
         </readme>
