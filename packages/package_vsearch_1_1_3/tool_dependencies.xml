<?xml version="1.0"?>
<tool_dependency>
    <package name="vsearch" version="1.1.3">
        <install version="1.0">
            <actions_group>
                <actions architecture="x86_64" os="darwin">
<<<<<<< HEAD
                    <action type="download_file" sha256sum="109e70fef692c6114e707c453935c74bf312a897d642b0b4977e85f9b9c4f24b">https://depot.galaxyproject.org/software/109e70fef692c6114e707c453935c74bf312a897d642b0b4977e85f9b9c4f24b</action>
=======
                    <action type="download_file" sha256sum="109e70fef692c6114e707c453935c74bf312a897d642b0b4977e85f9b9c4f24b">https://github.com/torognes/vsearch/releases/download/v1.1.3/vsearch-1.1.3-osx-x86_64</action>
>>>>>>> 5eb47516
                    <action type="move_file" rename_to="vsearch">
                        <source>vsearch-1.1.3-osx-x86_64</source>
                        <destination>$INSTALL_DIR/bin</destination>
                    </action>
                    <action type="shell_command">chmod +x $INSTALL_DIR/bin/vsearch</action>
                </actions>
                <actions architecture="x86_64" os="linux">
<<<<<<< HEAD
                    <action type="download_file" sha256sum="4df3b4b4a31267cec9b7845aea2b68d61f6132762956048b26e4b93967eb5238">https://depot.galaxyproject.org/software/4df3b4b4a31267cec9b7845aea2b68d61f6132762956048b26e4b93967eb5238</action>
=======
                    <action type="download_file" sha256sum="4df3b4b4a31267cec9b7845aea2b68d61f6132762956048b26e4b93967eb5238">https://github.com/torognes/vsearch/releases/download/v1.1.3/vsearch-1.1.3-linux-x86_64</action>
>>>>>>> 5eb47516
                    <action type="move_file" rename_to="vsearch">
                        <source>vsearch-1.1.3-linux-x86_64</source>
                        <destination>$INSTALL_DIR/bin</destination>
                    </action>
                    <action type="shell_command">chmod +x $INSTALL_DIR/bin/vsearch</action>
                </actions>

                <action type="set_environment">
                    <environment_variable action="set_to" name="VSEARCH_ROOT_DIR">$INSTALL_DIR</environment_variable>
                    <environment_variable action="prepend_to" name="PATH">$INSTALL_DIR/bin</environment_variable>
                </action>
            </actions_group>
        </install>
        <readme>
        VSEARCH: Open and free 64-bit multithreaded tool for processing metagenomic sequences, including searching, clustering,
        chimera detection, dereplication, sorting, masking and shuffling.
        https://github.com/torognes/vsearch
        </readme>
    </package>
</tool_dependency><|MERGE_RESOLUTION|>--- conflicted
+++ resolved
@@ -4,11 +4,7 @@
         <install version="1.0">
             <actions_group>
                 <actions architecture="x86_64" os="darwin">
-<<<<<<< HEAD
                     <action type="download_file" sha256sum="109e70fef692c6114e707c453935c74bf312a897d642b0b4977e85f9b9c4f24b">https://depot.galaxyproject.org/software/109e70fef692c6114e707c453935c74bf312a897d642b0b4977e85f9b9c4f24b</action>
-=======
-                    <action type="download_file" sha256sum="109e70fef692c6114e707c453935c74bf312a897d642b0b4977e85f9b9c4f24b">https://github.com/torognes/vsearch/releases/download/v1.1.3/vsearch-1.1.3-osx-x86_64</action>
->>>>>>> 5eb47516
                     <action type="move_file" rename_to="vsearch">
                         <source>vsearch-1.1.3-osx-x86_64</source>
                         <destination>$INSTALL_DIR/bin</destination>
@@ -16,11 +12,7 @@
                     <action type="shell_command">chmod +x $INSTALL_DIR/bin/vsearch</action>
                 </actions>
                 <actions architecture="x86_64" os="linux">
-<<<<<<< HEAD
-                    <action type="download_file" sha256sum="4df3b4b4a31267cec9b7845aea2b68d61f6132762956048b26e4b93967eb5238">https://depot.galaxyproject.org/software/4df3b4b4a31267cec9b7845aea2b68d61f6132762956048b26e4b93967eb5238</action>
-=======
                     <action type="download_file" sha256sum="4df3b4b4a31267cec9b7845aea2b68d61f6132762956048b26e4b93967eb5238">https://github.com/torognes/vsearch/releases/download/v1.1.3/vsearch-1.1.3-linux-x86_64</action>
->>>>>>> 5eb47516
                     <action type="move_file" rename_to="vsearch">
                         <source>vsearch-1.1.3-linux-x86_64</source>
                         <destination>$INSTALL_DIR/bin</destination>
