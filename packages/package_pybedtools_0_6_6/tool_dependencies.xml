<tool_dependency>
    <package name="tabix" version="0.2.6">
        <repository name="package_tabix_0_2_6" owner="iuc" prior_installation_required="True" />
    </package>
    <package name="samtools" version="0.1.19">
        <repository name="package_samtools_0_1_19" owner="iuc" />
    </package>
    <package name="bedtools" version="2.19.1">
        <repository name="package_bedtools_2_19" owner="iuc" />
    </package>
    <package name="cython" version="0.20.1">
        <repository name="package_cython_0_20_1" owner="iuc" />
    </package>
    <package name="pybedtools" version="0.6.6">
        <install version="1.0">
            <actions>
<<<<<<< HEAD

                <action type="download_by_url" sha256sum="7d9416f0901cafb37034164cc2fb27313641a9071f47e80a35efc7085eca4cb6">https://depot.galaxyproject.org/software/7d9416f0901cafb37034164cc2fb27313641a9071f47e80a35efc7085eca4cb6</action>


=======
                
                <action type="download_by_url" sha256sum="7d9416f0901cafb37034164cc2fb27313641a9071f47e80a35efc7085eca4cb6">https://github.com/daler/pybedtools/archive/v0.6.6.tar.gz</action>

                
>>>>>>> 5eb47516
                <action type="set_environment_for_install">
                    <repository name="package_cython_0_20_1" owner="iuc">
                        <package name="cython" version="0.20.1" />
                    </repository>
                </action>

                <action type="make_directory">$INSTALL_DIR/lib/python</action>
                <action type="shell_command">
                    export PYTHONPATH=$PYTHONPATH:$INSTALL_DIR/lib/python &amp;&amp;
                    python setup.py install --install-lib $INSTALL_DIR/lib/python --install-scripts $INSTALL_DIR/bin
                </action>

                <action type="set_environment">
                    <environment_variable action="prepend_to" name="PYTHONPATH">$INSTALL_DIR/lib/python</environment_variable>
                    <environment_variable action="prepend_to" name="PATH">$INSTALL_DIR/bin</environment_variable>
                    <environment_variable action="set_to" name="PYTHONPATH_PYBEDTOOLS">$INSTALL_DIR/lib/python</environment_variable>
                    <environment_variable action="set_to" name="PATH_PYBEDTOOLS">$INSTALL_DIR/bin</environment_variable>
                    <environment_variable action="set_to" name="PYBEDTOOLS_ROOT_DIR">$INSTALL_DIR</environment_variable>
                </action>
            </actions>
        </install>
        <readme>Compiling pybedtools requires cython and the gcc compiler.
            https://github.com/daler/pybedtools
        </readme>
    </package>
</tool_dependency><|MERGE_RESOLUTION|>--- conflicted
+++ resolved
@@ -14,17 +14,7 @@
     <package name="pybedtools" version="0.6.6">
         <install version="1.0">
             <actions>
-<<<<<<< HEAD
-
                 <action type="download_by_url" sha256sum="7d9416f0901cafb37034164cc2fb27313641a9071f47e80a35efc7085eca4cb6">https://depot.galaxyproject.org/software/7d9416f0901cafb37034164cc2fb27313641a9071f47e80a35efc7085eca4cb6</action>
-
-
-=======
-                
-                <action type="download_by_url" sha256sum="7d9416f0901cafb37034164cc2fb27313641a9071f47e80a35efc7085eca4cb6">https://github.com/daler/pybedtools/archive/v0.6.6.tar.gz</action>
-
-                
->>>>>>> 5eb47516
                 <action type="set_environment_for_install">
                     <repository name="package_cython_0_20_1" owner="iuc">
                         <package name="cython" version="0.20.1" />
