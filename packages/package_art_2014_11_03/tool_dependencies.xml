--- conflicted
+++ resolved
@@ -5,11 +5,7 @@
   <package name="art" version="2014_11_03">
     <install version="1.0">
       <actions>
-<<<<<<< HEAD
-        <action type="download_by_url" sha256="31f172ac5953ec32e4ae7787b2aa25e62d55b086647ac1e3e6298bbe39e89645">http://www.niehs.nih.gov/research/resources/assets/docs/artsrcvanillaicecream031114linuxtgz.tgz</action>
-=======
-        <action type="download_by_url">https://www.niehs.nih.gov/research/resources/assets/docs/artsrcvanillaicecream031114linuxtgz.tgz</action>
->>>>>>> 8eda935a
+        <action type="download_by_url" sha256="31f172ac5953ec32e4ae7787b2aa25e62d55b086647ac1e3e6298bbe39e89645">https://www.niehs.nih.gov/research/resources/assets/docs/artsrcvanillaicecream031114linuxtgz.tgz</action>
         <action type="set_environment_for_install">
           <repository name="package_gsl_1_16" owner="iuc">
             <package name="gsl" version="1.16" />
