<tool_dependency>
    <package name="samtools" version="0.1.19">
        <install version="1.0">
            <actions_group>
<<<<<<< HEAD
                <actions architecture="x86_64" os="linux">
                    <action target_filename="samtools-0.1.19.tgz" type="download_by_url" sha256="3cc457cd66e077b70887155435d8f563154371a61e7ac6714bc10b6aa19841bd">http://depot.galaxyproject.org/package/linux/x86_64/samtools/samtools-0.1.19-Linux-x86_64.tgz</action>
=======
                <actions os="linux" architecture="x86_64">
                    <action type="download_by_url" target_filename="samtools-0.1.19.tgz">https://depot.galaxyproject.org/package/linux/x86_64/samtools/samtools-0.1.19-Linux-x86_64.tgz</action>
>>>>>>> 8eda935a
                    <action type="move_directory_files">
                        <source_directory>.</source_directory>
                        <destination_directory>$INSTALL_DIR</destination_directory>
                    </action>
                </actions>
<<<<<<< HEAD
                <actions architecture="x86_64" os="darwin">
                    <action target_filename="samtools-0.1.19.tgz" type="download_by_url" sha256="01e0a2cb38b1bcd433461cef43ff6555755a30dfbe83cb9c0a24cb028b104ac7">http://depot.galaxyproject.org/package/darwin/x86_64/samtools/samtools-0.1.19-Darwin-x86_64.tgz</action>
=======
                <actions os="darwin" architecture="x86_64">
                    <action type="download_by_url" target_filename="samtools-0.1.19.tgz">https://depot.galaxyproject.org/package/darwin/x86_64/samtools/samtools-0.1.19-Darwin-x86_64.tgz</action>
>>>>>>> 8eda935a
                    <action type="move_directory_files">
                        <source_directory>.</source_directory>
                        <destination_directory>$INSTALL_DIR</destination_directory>
                    </action>
                </actions>
                <actions>
<<<<<<< HEAD
                    <action type="download_by_url" sha256="d080c9d356e5f0ad334007e4461cbcee3c4ca97b8a7a5a48c44883cf9dee63d4">http://depot.galaxyproject.org/package/source/samtools/samtools-0.1.19.tar.bz2</action>
=======
                    <action type="download_by_url">https://depot.galaxyproject.org/package/source/samtools/samtools-0.1.19.tar.bz2</action>
>>>>>>> 8eda935a
                    <action type="shell_command">sed -i.bak 's/-lcurses/-lncurses/' Makefile</action>
                    <action type="shell_command">make</action>
                    <action type="move_file">
                        <source>samtools</source>
                        <destination>$INSTALL_DIR/bin</destination>
                    </action>
                    <action type="move_file">
                        <source>bcftools/bcftools</source>
                        <destination>$INSTALL_DIR/bin</destination>
                    </action>
                    <action type="move_file">
                        <source>bcftools/vcfutils.pl</source>
                        <destination>$INSTALL_DIR/bin</destination>
                    </action>
                    <action type="move_file">
                        <source>libbam.a</source>
                        <destination>$INSTALL_DIR/lib</destination>
                    </action>
                    <action type="move_directory_files">
                        <source_directory>.</source_directory>
                        <destination_directory>$INSTALL_DIR/include/bam</destination_directory>
                    </action>
                </actions>
                <action type="set_environment">
                    <environment_variable name="PATH" action="prepend_to">$INSTALL_DIR/bin</environment_variable>
                    <environment_variable name="BAM_LIB_PATH" action="set_to">$INSTALL_DIR/lib</environment_variable>
                    <environment_variable name="BAM_ROOT" action="set_to">$INSTALL_DIR</environment_variable>
                </action>
            </actions_group>
        </install>
        <readme>
Program: samtools (Tools for alignments in the SAM format)
Version: 0.1.19-44428cd

Usage:   samtools &lt;command&gt; [options]

Command: view        SAM&lt;-&gt;BAM conversion
         sort        sort alignment file
         mpileup     multi-way pileup
         depth       compute the depth
         faidx       index/extract FASTA
         tview       text alignment viewer
         index       index alignment
         idxstats    BAM index stats (r595 or later)
         fixmate     fix mate information
         flagstat    simple stats
         calmd       recalculate MD/NM tags and '=' bases
         merge       merge sorted alignments
         rmdup       remove PCR duplicates
         reheader    replace BAM header
         cat         concatenate BAMs
         bedcov      read depth per BED region
         targetcut   cut fosmid regions (for fosmid pool only)
         phase       phase heterozygotes
         bamshuf     shuffle and group alignments by name
        </readme>
    </package>
</tool_dependency><|MERGE_RESOLUTION|>--- conflicted
+++ resolved
@@ -2,36 +2,22 @@
     <package name="samtools" version="0.1.19">
         <install version="1.0">
             <actions_group>
-<<<<<<< HEAD
                 <actions architecture="x86_64" os="linux">
-                    <action target_filename="samtools-0.1.19.tgz" type="download_by_url" sha256="3cc457cd66e077b70887155435d8f563154371a61e7ac6714bc10b6aa19841bd">http://depot.galaxyproject.org/package/linux/x86_64/samtools/samtools-0.1.19-Linux-x86_64.tgz</action>
-=======
-                <actions os="linux" architecture="x86_64">
-                    <action type="download_by_url" target_filename="samtools-0.1.19.tgz">https://depot.galaxyproject.org/package/linux/x86_64/samtools/samtools-0.1.19-Linux-x86_64.tgz</action>
->>>>>>> 8eda935a
+                    <action target_filename="samtools-0.1.19.tgz" type="download_by_url" sha256="3cc457cd66e077b70887155435d8f563154371a61e7ac6714bc10b6aa19841bd">https://depot.galaxyproject.org/package/linux/x86_64/samtools/samtools-0.1.19-Linux-x86_64.tgz</action>
                     <action type="move_directory_files">
                         <source_directory>.</source_directory>
                         <destination_directory>$INSTALL_DIR</destination_directory>
                     </action>
                 </actions>
-<<<<<<< HEAD
                 <actions architecture="x86_64" os="darwin">
-                    <action target_filename="samtools-0.1.19.tgz" type="download_by_url" sha256="01e0a2cb38b1bcd433461cef43ff6555755a30dfbe83cb9c0a24cb028b104ac7">http://depot.galaxyproject.org/package/darwin/x86_64/samtools/samtools-0.1.19-Darwin-x86_64.tgz</action>
-=======
-                <actions os="darwin" architecture="x86_64">
-                    <action type="download_by_url" target_filename="samtools-0.1.19.tgz">https://depot.galaxyproject.org/package/darwin/x86_64/samtools/samtools-0.1.19-Darwin-x86_64.tgz</action>
->>>>>>> 8eda935a
+                    <action target_filename="samtools-0.1.19.tgz" type="download_by_url" sha256="01e0a2cb38b1bcd433461cef43ff6555755a30dfbe83cb9c0a24cb028b104ac7">https://depot.galaxyproject.org/package/darwin/x86_64/samtools/samtools-0.1.19-Darwin-x86_64.tgz</action>
                     <action type="move_directory_files">
                         <source_directory>.</source_directory>
                         <destination_directory>$INSTALL_DIR</destination_directory>
                     </action>
                 </actions>
                 <actions>
-<<<<<<< HEAD
-                    <action type="download_by_url" sha256="d080c9d356e5f0ad334007e4461cbcee3c4ca97b8a7a5a48c44883cf9dee63d4">http://depot.galaxyproject.org/package/source/samtools/samtools-0.1.19.tar.bz2</action>
-=======
-                    <action type="download_by_url">https://depot.galaxyproject.org/package/source/samtools/samtools-0.1.19.tar.bz2</action>
->>>>>>> 8eda935a
+                    <action type="download_by_url" sha256="d080c9d356e5f0ad334007e4461cbcee3c4ca97b8a7a5a48c44883cf9dee63d4">https://depot.galaxyproject.org/package/source/samtools/samtools-0.1.19.tar.bz2</action>
                     <action type="shell_command">sed -i.bak 's/-lcurses/-lncurses/' Makefile</action>
                     <action type="shell_command">make</action>
                     <action type="move_file">
