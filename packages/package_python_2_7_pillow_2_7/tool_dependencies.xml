--- conflicted
+++ resolved
@@ -10,14 +10,9 @@
                    <repository name="package_python_2_7_10" owner="iuc">
                        <package name="python" version="2.7.10" />
                    </repository>
-<<<<<<< HEAD
-                    <!-- allow downloading and installing an Python package from https://pypi.org/ -->
-                    <package md5sum="3fdc9f16a1b60366ae8158b424655d10">https://pypi.python.org/packages/source/P/Pillow/Pillow-2.7.0.tar.gz</package>
-=======
                     <package sha256sum="26e9320e73f5821826b6b2408a3bff0a8c29e45159530069a117efd39ef619f8">
                         https://depot.galaxyproject.org/software/Pillow/Pillow_2.7.0_src_all.tar.gz
                     </package>
->>>>>>> 09872476
                 </action>
                 <action type="set_environment">
                     <environment_variable action="prepend_to" name="PYTHONPATH">$INSTALL_DIR</environment_variable>
