--- conflicted
+++ resolved
@@ -34,20 +34,12 @@
                     <repository name="package_libpng_1_6_7" owner="iuc">
                         <package name="libpng" version="1.6.7" />
                     </repository>
-<<<<<<< HEAD
-                    <!-- allow downloading and installing an Python package from https://pypi.org/ -->
-                    <package md5sum="476881ef4012262dfc8adc645ee786c4">https://pypi.python.org/packages/source/s/six/six-1.9.0.tar.gz</package>
-                    <package md5sum="4ef68e1c485b09e9f034e10473e5add2">https://pypi.python.org/packages/source/p/python-dateutil/python-dateutil-2.4.2.tar.gz</package>
-                    <package md5sum="0fe479be09fc2cf005f753d3acc35939">https://pypi.python.org/packages/source/p/pyparsing/pyparsing-2.0.3.tar.gz</package>
-                    <package md5sum="86af2e3e3c61849ac7576a6f5ca44267">https://pypi.python.org/packages/source/m/matplotlib/matplotlib-1.4.3.tar.gz</package>
-=======
                     <package sha256sum="e24052411fc4fbd1f672635537c3fc2330d9481b18c0317695b46259512c91d5">
                         https://depot.galaxyproject.org/software/six/six_1.9.0_src_all.tar.gz
                     </package>
                     <package sha256sum="ee1167dd705c556b4fce9ca2a99cfe81f806742c5388ed410042b65eaebc172e">
                         https://github.com/matplotlib/matplotlib/archive/v1.4.2.zip
                     </package>
->>>>>>> 09872476
                 </action>
                 <action type="set_environment">
                     <environment_variable action="prepend_to" name="PYTHONPATH">$INSTALL_DIR</environment_variable>
