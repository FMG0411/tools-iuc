<?xml version="1.0"?>
<tool_dependency>
    <package name="gnu_coreutils" version="8.22">
        <install version="1.0">
            <actions>
            <!--
                repacked version of http://ftp.gnu.org/gnu/coreutils/coreutils-8.22.tar.xz,
                because tarfile did not understand LZMA compression
            -->
<<<<<<< HEAD
                <action type="download_by_url">https://github.com/bgruening/download_store/raw/master/GNU/coreutils-8.22.tar.bz2</action>
=======
                <action type="download_by_url" sha256sum="ee9f39144f96ca29c862c0c4fd09e5d186b9079b12ff509653f390fc1fda67cc">
                    https://depot.galaxyproject.org/software/coreutils/coreutils_8.22_src_all.tar.bz2
                </action>
>>>>>>> 09872476
                <action type="autoconf"/>
                <action type="set_environment">
                    <environment_variable name="PATH" action="prepend_to">$INSTALL_DIR/bin</environment_variable>
                </action>
            </actions>
        </install>
        <readme>
            Compiling GNU coreutils requires a C compiler.
        </readme>
    </package>
</tool_dependency><|MERGE_RESOLUTION|>--- conflicted
+++ resolved
@@ -7,13 +7,9 @@
                 repacked version of http://ftp.gnu.org/gnu/coreutils/coreutils-8.22.tar.xz,
                 because tarfile did not understand LZMA compression
             -->
-<<<<<<< HEAD
-                <action type="download_by_url">https://github.com/bgruening/download_store/raw/master/GNU/coreutils-8.22.tar.bz2</action>
-=======
                 <action type="download_by_url" sha256sum="ee9f39144f96ca29c862c0c4fd09e5d186b9079b12ff509653f390fc1fda67cc">
                     https://depot.galaxyproject.org/software/coreutils/coreutils_8.22_src_all.tar.bz2
                 </action>
->>>>>>> 09872476
                 <action type="autoconf"/>
                 <action type="set_environment">
                     <environment_variable name="PATH" action="prepend_to">$INSTALL_DIR/bin</environment_variable>
