<?xml version="1.0"?>
<tool_dependency>
    <package name="libxml2" version="2.9.1">
        <repository name="package_libxml2_2_9_1" owner="devteam" prior_installation_required="True" />
    </package>
    <package name="readline" version="6.2">
        <repository name="package_readline_6_2" owner="iuc" prior_installation_required="True" />
    </package>
    <package name="ncurses" version="5.9">
        <repository name="package_ncurses_5_9" owner="iuc" prior_installation_required="True" />
    </package>
    <package name="ruby" version="2.1">
        <install version="1.0">
            <actions>
<<<<<<< HEAD
                <action type="download_by_url">https://cache.ruby-lang.org/pub/ruby/2.1/ruby-2.1.7.tar.gz</action>
=======
                <action type="download_by_url" sha256sum="1e1362ae7427c91fa53dc9c05aee4ee200e2d7d8970a891c5bd76bee28d28be4">
                    https://depot.galaxyproject.org/software/ruby/ruby_2.1.6_src_all.tar.gz
                </action>
>>>>>>> 09872476
                <action type="set_environment_for_install">
                    <repository name="package_libxml2_2_9_1" owner="devteam">
                        <package name="libxml2" version="2.9.1" />
                    </repository>
                    <repository name="package_readline_6_2" owner="iuc">
                        <package name="readline" version="6.2" />
                    </repository>
                    <repository name="package_ncurses_5_9" owner="iuc">
                        <package name="ncurses" version="5.9" />
                    </repository>
                </action>

                <action type="autoconf">--disable-install-doc</action>

                <action type="set_environment">
                    <environment_variable action="prepend_to" name="PATH">$INSTALL_DIR/bin</environment_variable>
                    <environment_variable action="set_to" name="RUBYLIB">$INSTALL_DIR/lib/</environment_variable>
                    <environment_variable action="set_to" name="RUBY_HOME">$INSTALL_DIR</environment_variable>
                    <environment_variable action="set_to" name="RUBY_ROOT_DIR">$INSTALL_DIR</environment_variable>
                    <environment_variable name="LD_LIBRARY_PATH" action="append_to">$ENV[LIBXML_ROOT_PATH]/lib</environment_variable>
                    <environment_variable name="PKG_CONFIG_PATH" action="prepend_to">$INSTALL_DIR/lib/pkgconfig</environment_variable>
                </action>
            </actions>
        </install>
        <readme>
            This installs ruby 2.1.x. Ruby is a dynamic, open source programming language with a focus on simplicity and productivity.
            It has an elegant syntax that is natural to read and easy to write.
            https://www.ruby-lang.org/

            RUBYHOME and RUBYLIB will be set and with GALAXY_RUBY_HOME you can access the root installation directory.
        </readme>
    </package>
</tool_dependency><|MERGE_RESOLUTION|>--- conflicted
+++ resolved
@@ -12,13 +12,9 @@
     <package name="ruby" version="2.1">
         <install version="1.0">
             <actions>
-<<<<<<< HEAD
-                <action type="download_by_url">https://cache.ruby-lang.org/pub/ruby/2.1/ruby-2.1.7.tar.gz</action>
-=======
                 <action type="download_by_url" sha256sum="1e1362ae7427c91fa53dc9c05aee4ee200e2d7d8970a891c5bd76bee28d28be4">
                     https://depot.galaxyproject.org/software/ruby/ruby_2.1.6_src_all.tar.gz
                 </action>
->>>>>>> 09872476
                 <action type="set_environment_for_install">
                     <repository name="package_libxml2_2_9_1" owner="devteam">
                         <package name="libxml2" version="2.9.1" />
