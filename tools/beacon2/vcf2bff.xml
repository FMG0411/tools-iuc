--- conflicted
+++ resolved
@@ -15,11 +15,7 @@
             --genome '$genome'
     ]]></command>
     <inputs>
-<<<<<<< HEAD
         <param argument="--input" type="data" format="vcf_bgzip" label="Annotated vcf file" help="The output genomic variations VCF file of bcftools, snpeff, snpsift" />
-=======
-        <param argument="--input" type="data" format="tabular.gz" label="Annotated VCF file" help="The output genomic variations VCF file of bcftools, snpeff, snpsift" />
->>>>>>> 8095cc5e
         <param argument="--format" type="select" label="Output format" help="">
             <option value="bff" selected="True">BFF</option>
             <option value="hash">hash</option>
